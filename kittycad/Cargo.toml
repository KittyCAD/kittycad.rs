[package]
name = "kittycad"
description = "A fully generated & opinionated API client for the KittyCAD API."
version = "0.1.10"
documentation = "https://docs.rs/kittycad"
readme = "README.md"
repository = "https://github.com/KittyCAD/kittycad.rs/tree/main/kittycad"
edition = "2018"
license = "MIT"

[dependencies]
anyhow = "1"
async-trait = "^0.1.53"
bytes = { version = "1", features = ["serde"] }
<<<<<<< HEAD
clap = { version = "^3.2.12", features = ["cargo", "derive", "env", "unicode"] }
=======
clap = { version = "^3.2.15", features = ["cargo", "derive", "env", "unicode"] }
>>>>>>> 6ead11a6
chrono = { version = "0.4", features = ["serde"] }
chrono-humanize = "^0.2.1"
data-encoding = "^2.3.2"
dirs = { version = "^4.0.0", optional = true }
format_serde_error = "^0.3.0"
futures = "0.3.21"
http = "^0.2.8"
hyperx = "1"
log = { version = "^0.4", features = ["serde"] }
mime = "0.3"
parse-display = "^0.5"
percent-encoding = "2.1"
phonenumber = "^0.3.1"
reqwest = { version = "0.11", default-features = false, features = ["json", "multipart", "rustls-tls"] }
schemars = { version = "0.8", features = ["bytes", "chrono", "url", "uuid1"] }
serde = { version = "1", features = ["derive"] }
serde_json = "1"
serde_with = "1"
serde_urlencoded = "^0.7"
tabled = { version = "0.8.0", features = ["color"] }
thiserror = "1"
tracing = "^0.1"
url = { version = "2", features = ["serde"] }
uuid = { version = "1", features = ["serde", "v4"] }

[dev-dependencies]
expectorate = "1"
futures-util = "^0.3.21"
pretty_assertions = "1"
tokio = { version = "1.20.0", features = ["full"] }

[package.metadata.docs.rs]
all-features = true
rustdoc-args = ["--cfg", "docsrs"]<|MERGE_RESOLUTION|>--- conflicted
+++ resolved
@@ -12,11 +12,7 @@
 anyhow = "1"
 async-trait = "^0.1.53"
 bytes = { version = "1", features = ["serde"] }
-<<<<<<< HEAD
-clap = { version = "^3.2.12", features = ["cargo", "derive", "env", "unicode"] }
-=======
 clap = { version = "^3.2.15", features = ["cargo", "derive", "env", "unicode"] }
->>>>>>> 6ead11a6
 chrono = { version = "0.4", features = ["serde"] }
 chrono-humanize = "^0.2.1"
 data-encoding = "^2.3.2"
